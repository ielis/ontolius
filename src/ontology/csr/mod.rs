//! Module with `Ontology` backed by a term array 
//! and a CSR adjacency matrix.
//! 
//! # Example 
//! 
//! ```rust
<<<<<<< HEAD
=======
//! use ontolius::io::OntologyLoaderBuilder;
>>>>>>> 36bf9789
//! use ontolius::ontology::csr::CsrOntology;
//! use ontolius::prelude::*;
//! 
//! // Configure the ontology loader to parse Obographs JSON file.
//! let loader = OntologyLoaderBuilder::new()
//!                .obographs_parser()
//!                .build();
//! 
//! // Load a small Obographs JSON file into `CsrOntology`.
//! // Use `usize` as ontology graph indices.
//! let path = "resources/hp.small.json.gz";
//! let ontology: CsrOntology<usize, _> = loader.load_from_path(path)
//!                                         .expect("Obographs JSON should be parsable");
//! 
//! // or do the same using the `MinimalCsrOntology` alias to save some typing:
//! use ontolius::ontology::csr::MinimalCsrOntology;
//! 
//! let ontology: MinimalCsrOntology = loader.load_from_path(path)
//!                                         .expect("Obographs JSON should be parsable");
//! 
//! // Check the number of primary terms
//! assert_eq!(ontology.len(), 614);
//! ```
//! 
//! Check the [`crate::ontology::Ontology`] documentation for more info
//! regarding the supported functionality.
mod hierarchy;
mod ontology;

pub use hierarchy::CsrOntologyHierarchy;
pub use ontology::{CsrOntology, MinimalCsrOntology};<|MERGE_RESOLUTION|>--- conflicted
+++ resolved
@@ -4,12 +4,8 @@
 //! # Example 
 //! 
 //! ```rust
-<<<<<<< HEAD
-=======
-//! use ontolius::io::OntologyLoaderBuilder;
->>>>>>> 36bf9789
+//! use ontolius::prelude::*;
 //! use ontolius::ontology::csr::CsrOntology;
-//! use ontolius::prelude::*;
 //! 
 //! // Configure the ontology loader to parse Obographs JSON file.
 //! let loader = OntologyLoaderBuilder::new()
